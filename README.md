# Phosphorus

## Description

Full Django/MySQL Library Management System with fine tracking capabilities.

## File Structure

```
root/
  backend/          # Backend Django application
    api.py          # Contains the database interaction methods
    settings.py     # Config for the Django backend settings
    urls.py         # Defines the URL patterns for the HTTP endpoints
    views.py        # Defines the HTTP endpoints
    database/       # Database models and commands
  setup/
    data/           # Directory to hold raw input data for normalization
    output/         # Directory to store the normalized output data
    schema.sql      # SQL schema definition
    normalize.py    # Script responsible for data normalization
    validate.py     # Script responsible for data validation
  manage.py         # Django administrative script
  main.py           # Main entry point for an example usage of the API
  reset.py          # Script for resetting the database and importing data
  requirements.txt  # Python package dependencies
```

## API Methods

The `api.py` file includes the following standardized functions:

- `search_books(query: str) -> List[Tuple]`: Search for books by title, ISBN, or author name
- `checkout(card_id: str, isbn: str) -> str`: Check out a book for a borrower
- `search_loans(card_id: str, query: str) -> List[Tuple]`: Search book loans by borrower ID
- `checkin(loan_id: str) -> str`: Check in a book
- `get_fines(card_id: str = None, include_paid: bool = False, sum: bool = False) -> List[Tuple]`: Get list of fines
- `get_user_fines(card_id: str, include_paid: bool = False) -> Decimal`: Get sum of fines for a borrower
- `get_fines_dict(include_paid: bool = False) -> Dict[str, Decimal]`: Get dictionary of fines by borrower
- `pay_loan_fine(loan_id: str) -> dict`: Pay a single loan's fine
- `pay_borrower_fines(card_id: str) -> dict`: Pay all fines for a borrower
- `update_fines(current_date: date = date.today()) -> None`: Update fines for late books
- `create_borrower(ssn: str, bname: str, address: str, phone: str = None) -> Tuple[str, str]`: Create new borrower
- `create_book(isbn: str, title: str) -> Tuple[str, str]`: Create new book
- `create_junction(author_id: str, isbn: str) -> Tuple[str, str]`: Connect author to book
- `create_author(author_name: str) -> Tuple[str, str]`: Create new author

## Files

### `api.py`

- Includes the actual logic for handling requests and responses in the backend of the application
- Contains all the methods that interact with the database and can be imported for usage in other files

### `normalize.py`

- Reads raw CSV files (`books.csv`, `borrowers.csv`)
- Transforms data to conform to a normalized schema
- Calls `validate.py` to ensure data integrity
- Outputs the files
- It also standardizes the author name initials `J K Rowling` -> `JK Rowling`

### `validate.py`

- Validates processed CSV files
- Checks:
  - ISBN format correctness
  - Author uniqueness
  - Borrower data completeness
  - SSN, email, and phone number formatting

### `main.py`

- Contains example usage of all API methods
- Demonstrates error handling and typical workflow
- Serves as a testing playground for the application

### `reset.py`

- Clears the database
- Imports data from CSV files into the database
- Used for initializing the system

## Fine Management

The system includes robust fine management capabilities:

- Fines are calculated at $0.25 per day for late books
- `update_fines()` can be called manually or via cron job to calculate fines
- Fine reporting includes options to view paid/unpaid fines and totals by borrower
- Fines can be paid individually by loan or all at once for a borrower

## Installation & Setup

1. Make sure you have installed Python 3, MySQL, and have cloned the repository:

   ```sh
   python --version
   mysql --version
   git clone https://github.com/Boden-C/phosphorus
   cd phosphorus
   ```
2. Create and activate a virtual environment:

   ```sh
   python -m venv .venv
   source .venv/bin/activate  # On macOS/Linux
   .venv\Scripts\activate     # On Windows
   ```
3. Install dependencies:

   ```sh
   pip install -r requirements.txt
   ```
4. Enter into MySQL:

   ```sh
   mysql -u root  # -p if you have password
   ```
5. Create the database and the user:

   ```sql
   CREATE DATABASE IF NOT EXISTS phosphorus_db CHARACTER SET utf8mb4 COLLATE utf8mb4_unicode_ci;
   CREATE USER 'phosphorus_user'@'localhost' IDENTIFIED BY '';  -- Default to empty password
   GRANT ALL PRIVILEGES ON phosphorus_db.* TO 'phosphorus_user'@'localhost';
   FLUSH PRIVILEGES;
   exit
   ```
6. Setup the database:

   ```sh
   mysql -u phosphorus_user phosphorus_db < setup/schema.sql
   ```
<<<<<<< HEAD
7. Update and confirm Django [settings.py](./backend/settings.py):
=======
   Or if you are using Windows Powershell:
   ```pwsh
   Get-Content setup/schema.sql | mysql -u phosphorus_user phosphorus_db  # On Windows Powershell
   ``` 
   
7. Update and confirm Django [settings.py](./api/settings.py):
>>>>>>> 417e776f

   ```sh
   python manage.py migrate
   ```

## Running the Application

<<<<<<< HEAD
To initialize the database with sample data:
=======
To validate the data separately:

```sh
python src/normalize/validate.py
```

After running `normalize.py`, the cleaned data will be saved as `book.csv`, `authors.csv`, `book_authors.csv`, and `borrower.csv` in the project folder.

To initialize, you can first run:
>>>>>>> 417e776f

```sh
python reset.py
```

<<<<<<< HEAD
To run the example main program:
=======
You can then write your own code in `main.py`:
>>>>>>> 417e776f

```sh
python main.py
```

<<<<<<< HEAD
To run the development server:
=======
By default, there are some examples on how to use the api.

To run server;
>>>>>>> 417e776f

```sh
python manage.py runserver
user - admin
pass - admin123
http://127.0.0.1:8000/admin
```

To manually update fines:

```sh
python manage.py update_fines
```<|MERGE_RESOLUTION|>--- conflicted
+++ resolved
@@ -131,16 +131,12 @@
    ```sh
    mysql -u phosphorus_user phosphorus_db < setup/schema.sql
    ```
-<<<<<<< HEAD
-7. Update and confirm Django [settings.py](./backend/settings.py):
-=======
    Or if you are using Windows Powershell:
    ```pwsh
    Get-Content setup/schema.sql | mysql -u phosphorus_user phosphorus_db  # On Windows Powershell
    ``` 
    
 7. Update and confirm Django [settings.py](./api/settings.py):
->>>>>>> 417e776f
 
    ```sh
    python manage.py migrate
@@ -148,9 +144,12 @@
 
 ## Running the Application
 
-<<<<<<< HEAD
-To initialize the database with sample data:
-=======
+To normalize the data:
+
+```sh
+python src/normalize/normalize.py
+```
+
 To validate the data separately:
 
 ```sh
@@ -160,29 +159,20 @@
 After running `normalize.py`, the cleaned data will be saved as `book.csv`, `authors.csv`, `book_authors.csv`, and `borrower.csv` in the project folder.
 
 To initialize, you can first run:
->>>>>>> 417e776f
 
 ```sh
 python reset.py
 ```
 
-<<<<<<< HEAD
-To run the example main program:
-=======
 You can then write your own code in `main.py`:
->>>>>>> 417e776f
 
 ```sh
 python main.py
 ```
 
-<<<<<<< HEAD
-To run the development server:
-=======
 By default, there are some examples on how to use the api.
 
 To run server;
->>>>>>> 417e776f
 
 ```sh
 python manage.py runserver
